--- conflicted
+++ resolved
@@ -17,15 +17,10 @@
 # along with this library.  If not, see <http://www.gnu.org/licenses/>.
 
 from binascii import hexlify, unhexlify
-<<<<<<< HEAD
-
-from .common import TrezorTest
-=======
 import pytest
 
 from .common import TrezorTest
 from .conftest import TREZOR_VERSION
->>>>>>> e2962ef9
 
 from trezorlib import coins
 from trezorlib import messages as proto
